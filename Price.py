--- conflicted
+++ resolved
@@ -468,13 +468,8 @@
         # Calculate trend first
         df = self.calculate_trend(df)
 
-<<<<<<< HEAD
         df['ema'] = df['bidclose'].ewm(span=100).mean()
         df['ema_slow'] = df['bidclose'].ewm(span=1000).mean()
-=======
-        # Use new peak detection method
-        df = self.detect_peaks(df)
->>>>>>> b53f36a6
 
         # Add RSI indicator
         df['rsi'] = self.calculate_rsi(df, 'bidclose')
